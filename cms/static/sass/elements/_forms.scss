// studio - elements - forms
// ====================

// Table of Contents
// * +Forms - General
// * +Field - Is Editable
// * +Field - With Error
// * +Forms - Additional UI
// * +Form - Create New
// * +Form - Inline Name Edit
// * +Form - Create New Wrapper
// * +Form - Grandfathered

// +Forms - General
// ====================
// element-specific utilities
// --------------------
// UI: checkbox/radio inputs
%input-tickable {

  ~ label {
    color: $color-copy-base;
  }

  // STATE: checked/selected
  &:checked ~ label {
    @extend %t-strong;
    color: $ui-action-primary-color-focus;
  }
}

input[type="text"],
input[type="email"],
input[type="password"],
textarea.text {
  @include box-sizing(border-box);
  @include linear-gradient($gray-l5, $white);
  @extend %t-copy-sub2;
  @extend %t-demi-strong;
  padding: 6px 8px 8px;
  border: 1px solid $gray-l2;
  border-radius: 2px;
  background-color: $gray-l5;
  box-shadow: inset 0 1px 2px $shadow-l1;
  font-family: 'Open Sans', sans-serif;
  color: $color-copy-emphasized;
  outline: 0;

  &::-webkit-input-placeholder,
  &:-moz-placeholder,
  &:-ms-input-placeholder {
      color: $gray-l2;
  }

  &:focus {
    @include linear-gradient($paleYellow, tint($paleYellow, 90%));
    outline: 0;
  }
}

// +Fields - Not Editable
// ==================== 
.field.is-not-editable {

  & label.is-focused {
   color: $gray-d2;
  }

  label, input, textarea {
    pointer-events: none;
  }
}

// +Fields - With Error
// ==================== 
.field.error {

  input, textarea {
    border-color: $red;
  }
}

// +Forms - Additional UI
// ==================== 
form {

  // CASE: cosmetic checkbox input
  .checkbox-cosmetic {

    .input-checkbox-checked, .input-checkbox-unchecked, .label {
      display: inline-block;
      vertical-align: middle;
    }

    .input-checkbox-checked, .input-checkbox-unchecked {
      width: ($baseline*0.75);
    }

    .input-checkbox {
      @extend %cont-text-sr;

      // CASE: unchecked
      ~ label .input-checkbox-checked {
        display: none;
      }

      ~ label .input-checkbox-unchecked {
        display: inline-block;
      }

      // CASE: checked
      &:checked {

        ~ label .input-checkbox-checked {
          display: inline-block;
        }

        ~ label .input-checkbox-unchecked {
          display: none;
        }
      }

    }
  }

  // CASE: checkbox input
  .field-checkbox .input-checkbox {
    @extend %input-tickable;
  }

  // CASE: radio input
  .field-radio .input-radio {
    @extend %input-tickable;
  }

  // CASE: file input
  input[type="file"] {
    @extend %t-copy-sub1;
  }

  .note {
    @include box-sizing(border-box);

    .title {

    }

    .copy {

    }

    // note with actions
    &.has-actions {
      @include clearfix();

      .title {

      }

      .copy {

      }

      .list-actions {

      }
    }
  }

  .note-promotion {

  }
}

// +Form - Create New
// ==================== 
// form styling for creating a new content item (course, user, textbook)
// TODO: refactor this into a placeholder to extend.
.form-create {
  @extend %ui-window;

  .title {
    @extend %t-title4;
    @extend %t-strong;
    padding: $baseline ($baseline*1.5) 0 ($baseline*1.5);
  }

  fieldset {
    padding: $baseline ($baseline*1.5);
  }


  .list-input {
    @extend %cont-no-list;

    .field {
      margin: 0 0 ($baseline*0.75) 0;

      &:last-child {
        margin-bottom: 0;
      }

      &.required {

        label {
          @extend %t-strong;
        }

        label:after {
          margin-left: ($baseline/4);
          content: "*";
        }
      }

      label, input, textarea {
        display: block;
      }

      label {
        @extend %t-copy-sub1;
        @include transition(color $tmg-f3 ease-in-out 0s);
        margin: 0 0 ($baseline/4) 0;

        &.is-focused {
          color: $blue;
        }
      }


      input, textarea {
        @extend %t-copy-base;
        @include transition(all $tmg-f2 ease-in-out 0s);
        height: 100%;
        width: 100%;
        padding: ($baseline/2);

        &.long {
          width: 100%;
        }

        &.short {
          width: 25%;
        }

        /*@include placeholder {
          color: $gray-l3;
        }*/

        &:focus {

          + .tip {
            color: $gray;
          }
        }
      }

      textarea.long {
        height: ($baseline*5);
      }

      input[type="checkbox"] {
        display: inline-block;
        margin-right: ($baseline/4);
        width: auto;
        height: auto;

        & + label {
          display: inline-block;
        }
      }

      .tip {
        @extend %t-copy-sub2;
        @include transition(color 0.15s ease-in-out);


        display: block;
        margin-top: ($baseline/4);
        color: $gray-l3;
      }

      .tip-note {
        display: block;
        margin-top: ($baseline/4);
      }

      .tip-error {
        display: none;
        float: none;
      }

      &.error {
        label {
          color: $red;
        }

        .is-showing {
            @extend %anim-fadeIn;
        }

        .is-hiding {
            @extend %anim-fadeOut;
        }

        .tip-error {
          display: block;
          color: $red;
        }

        input {
          border-color: $red;
        }
      }
    }

    .field-inline {

      input, textarea, select {
        width: 62%;
        display: inline-block;
      }

      .tip-stacked {
        display: inline-block;
        float: right;
        width: 35%;
        margin-top: 0;
      }

      &.error {
        .tip-error {
        }
      }

    }

    .field-group {
      @include clearfix();
      margin: 0 0 ($baseline/2) 0;

      .field {
        display: block;
        width: 47%;
        border-bottom: none;
        margin: 0 ($baseline*0.75) 0 0;
        padding: ($baseline/4) 0 0 0;
        float: left;
        position: relative;

        &:nth-child(odd) {
          float: left;
        }

        &:nth-child(even) {
          float: right;
          margin-right: 0;
        }

        input, textarea {
          width: 100%;
        }
      }
    }
  }

  .actions {
    box-shadow: inset 0 1px 2px $shadow;
    margin-top: ($baseline*0.75);
    border-top: 1px solid $gray-l1;
    padding: ($baseline*0.75) ($baseline*1.5);
    background: $gray-l6;

    .action {
      @include transition(all $tmg-f2 linear 0s);
      @extend %t-strong;
      display: inline-block;
      padding: ($baseline/5) $baseline;
      text-transform: uppercase;
    }

    .action-primary {
      @include blue-button;
      @extend %t-action2;
    }

    .action-secondary {
      @include grey-button;
      @extend %t-action2;
    }
  }
}

// +Form - Inline Name Edit 
// ==================== 
// form - inline xblock name edit on unit, container, outline
// TODO: abstract this out into a Sass placeholder
.incontext-editor.is-editable {

  .incontext-editor-value,
  .incontext-editor-action-wrapper {
    @extend %cont-truncated;
    display: inline-block;
    vertical-align: middle;
    max-width: 80%;
  }

  .incontext-editor-open-action {
    @extend %ui-btn-non-blue;
    @extend %t-copy-base;
    padding-top: ($baseline/10);

    .icon.icon {
      vertical-align: baseline;
    }
  }

  .incontext-editor-form {
    display: none;
  }

  &.is-editing {

    .incontext-editor-value,
    .incontext-editor-action-wrapper {
      display: none;
    }

    .incontext-editor-form {
      display: inline-block;
    }
  }
}

// +Form - Create New Wrapper 
// ==================== 
.wrapper-create-element {
  height: 0;
  opacity: 0.0;
  pointer-events: none;
  overflow: hidden;

  &.animate {
    @include transition(opacity $tmg-f1 ease-in-out 0s, height $tmg-f1 ease-in-out 0s);
  }

  &.is-shown {
    height: auto; // define a specific height for the animating version of this UI to work properly
    margin-bottom: $baseline;
    opacity: 1.0;
    pointer-events: auto;
  }
}

// +Form - Grandfathered 
// ==================== 
input.search {
  padding: 6px 15px 8px 30px;
  @include box-sizing(border-box);
  border: 1px solid $darkGrey;
  border-radius: 20px;
  background: url(../images/search-icon.png) no-repeat 8px 7px #edf1f5;
  font-family: 'Open Sans', sans-serif;
  color: $baseFontColor;
  outline: 0;

  &::-webkit-input-placeholder {
      color: #979faf;
  }
}

label {
  @extend %t-copy-sub2;
}

code {
  padding: 0 4px;
  border-radius: 3px;
  background: #eee;
  font-family: Monaco, monospace;
}

.CodeMirror {
  @extend %t-copy-sub1;
<<<<<<< HEAD
  background: #fff;
=======
  background: $white;
>>>>>>> 464ae712
  font-family: $f-monospace;
}

.text-editor {
  width: 100%;
  min-height: 80px;
  padding: 10px;
  @include box-sizing(border-box);
  border: 1px solid $mediumGrey;
  @include linear-gradient(top, rgba(255, 255, 255, 0), rgba(255, 255, 255, 0.3));
  background-color:  #edf1f5;
  box-shadow: 0 1px 2px rgba(0, 0, 0, 0.1) inset;
  font-family: Monaco, monospace;
}<|MERGE_RESOLUTION|>--- conflicted
+++ resolved
@@ -481,11 +481,7 @@
 
 .CodeMirror {
   @extend %t-copy-sub1;
-<<<<<<< HEAD
-  background: #fff;
-=======
   background: $white;
->>>>>>> 464ae712
   font-family: $f-monospace;
 }
 
