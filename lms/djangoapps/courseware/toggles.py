--- conflicted
+++ resolved
@@ -125,7 +125,6 @@
     WAFFLE_FLAG_NAMESPACE, 'mfe_proctored_exams', __name__
 )
 
-<<<<<<< HEAD
 # .. toggle_name: courseware.enable_bulk_allowance_modal
 # .. toggle_implementation: WaffleFlag
 # .. toggle_default: False
@@ -134,7 +133,8 @@
 # .. toggle_creation_date: 2021-07-14
 BULK_ALLOWANCE_MODAL = CourseWaffleFlag(
     WAFFLE_FLAG_NAMESPACE, 'enable_bulk_allowance', __name__,
-=======
+)
+
 # .. toggle_name: courseware.verified_name
 # .. toggle_implementation: CourseWaffleFlag
 # .. toggle_default: False
@@ -145,7 +145,6 @@
 # .. toggle_warnings: None
 COURSEWARE_VERIFIED_NAME_FLAG = CourseWaffleFlag(
     WAFFLE_FLAG_NAMESPACE, 'verified_name', __name__
->>>>>>> caf75dc0
 )
 
 
