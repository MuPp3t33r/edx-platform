--- conflicted
+++ resolved
@@ -42,43 +42,6 @@
         </p>
       </div>
 
-<<<<<<< HEAD
-      <p class="copyright">&copy; ${settings.COPYRIGHT_YEAR} ${settings.PLATFORM_NAME}.</p>
-
-      ## Site operators: Please do not remove this paragraph! This attributes back to edX and makes your acknowledgement of edX's trademarks clear.
-      <p class="copyright">
-	## Translators: 'EdX', 'edX', and 'Open edX' are trademarks of 'edX Inc.'. Please do not translate any of these trademarks and company names.
-	${_("EdX, Open edX, and the edX and Open edX logos are registered trademarks or trademarks of {link_start}edX Inc.{link_end}").format(
-	    link_start=u"<a href='https://www.edx.org/'>",
-	    link_end=u"</a>"
-	)}
-      </p>
-        <nav class="nav-legal">
-          <ul>
-	    %if marketing_link('HONOR') and marketing_link('HONOR') != '#':
-            <li class="nav-legal-01">
-	      <%
-		 tos_link = u"<a href='{}'>".format(marketing_link('TOS'))
-		 honor_link = u"<a href='{}'>".format(marketing_link('HONOR'))
-	      %>
-	      ${
-	        _("{tos_link_start}Terms of Service{tos_link_end} and {honor_link_start}Honor Code{honor_link_end}").format(
-	          tos_link_start=tos_link,
-	          tos_link_end="</a>",
-	          honor_link_start=honor_link,
-	          honor_link_end="</a>",
-                )
-	      }
-              </a>
-            </li>
-	    %else:
-            <li class="nav-legal-01">
-              <a href="${marketing_link('TOS')}">${_("Terms of Service")}</a>
-            </li>
-	    %endif
-            <li class="nav-legal-02">
-              <a href="${marketing_link('PRIVACY')}">${_("Privacy Policy")}</a>
-=======
       ## Site operators: Please do not remove this paragraph! This attributes back to edX and makes your acknowledgement of edX's trademarks clear.
       <p class="copyright">${footer['copyright']}</p>
 
@@ -87,7 +50,6 @@
           % for item_num, link in enumerate(footer['legal_links'], start=1):
             <li class="nav-legal-0${item_num}">
               <a href="${link['url']}">${link['title']}</a>
->>>>>>> bde4dc5f
             </li>
           % endfor
         </ul>
