--- conflicted
+++ resolved
@@ -1603,11 +1603,7 @@
     #   -r requirements/edx/base.txt
     #   edx-sga
     #   xblock-poll
-<<<<<<< HEAD
 git+https://github.com/openedx/xblocks-contrib.git@annotatable
-=======
-xblocks-contrib==0.2.0
->>>>>>> 4195186b
     # via -r requirements/edx/base.txt
 xmlsec==1.3.14
     # via
